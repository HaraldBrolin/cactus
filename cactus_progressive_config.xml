--- conflicted
+++ resolved
@@ -102,8 +102,9 @@
 		proportionOfUnalignedBasesForNewChromosome="0.8"
 		maximumMedianSequenceLengthBetweenLinkedEnds="1000"
 		lastzMemory="littleMemory"
-<<<<<<< HEAD
                 removeRecoverableChains="unequalNumberOfIngroupCopies"
+                maxRecoverableChainsIterations="5"
+                maxRecoverableChainLength="500000"
                 doPhylogeny="1"
                 phylogenyNumTrees="30"
                 phylogenyRootingMethod="bestRecon"
@@ -123,12 +124,6 @@
                 phylogenyHomologyUnitType="chain"
                 phylogenyDistanceCorrectionMethod="jukesCantor"
 	        >
-=======
-                removeRecoverableChains="unequalNumberOfIngroupCopiesOrNoOutgroup"
-                maxRecoverableChainsIterations="5"
-                maxRecoverableChainLength="500000"
-	>
->>>>>>> fe99c280
 		<!-- The following are parametrised to produce the same results as the default settings, 
 		within a margin of 0.2% sensitivity, should be very fast for close genomes, these were tuned using the blast/blastParametersScript.py
 		We could go even faster for less than 0.05 divergence using, but want to be robust to poor branch length estimates -->
