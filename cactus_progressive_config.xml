--- conflicted
+++ resolved
@@ -72,16 +72,10 @@
 		proportionOfUnalignedBasesForNewChromosome="0.8"
 		maximumMedianSequenceLengthBetweenLinkedEnds="1000"
 		lastzMemory="littleMemory"
-<<<<<<< HEAD
 		lastzDisk="mediumDisk"
-                removeRecoverableChains="unequalNumberOfIngroupCopies"
-=======
                 removeRecoverableChains="unequalNumberOfIngroupCopiesOrNoOutgroup"
                 maxRecoverableChainsIterations="5"
                 maxRecoverableChainLength="500000"
->>>>>>> fe99c280
-	>
->>>>>>> 8ba9f94... Use FileID.size to estimate disk requirements for blast and preprocessor
 		<!-- The following are parametrised to produce the same results as the default settings, 
 		within a margin of 0.2% sensitivity, should be very fast for close genomes, these were tuned using the blast/blastParametersScript.py
 		We could go even faster for less than 0.05 divergence using, but want to be robust to poor branch length estimates -->
