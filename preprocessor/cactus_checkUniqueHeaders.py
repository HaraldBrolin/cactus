--- conflicted
+++ resolved
@@ -50,14 +50,10 @@
         if options.checkUCSC:
             mungedHeader = mungedHeader.split('.')[-1]
             if "".join([ i for i in mungedHeader if (str.isalnum(i) or i == '_' or i == '-' or i == ':') ]) != mungedHeader:
-<<<<<<< HEAD
-                raise RuntimeError("We found a non-alpha numeric, '-', ':' or '_' prefix in the fasta header (UCSC Names option), if you want to be able to generate a UCSC assembly hub to display your alignment then please modify the first word after the '>' and before the first '.' in every fasta header to only contain alpha-numeric, '_', ':' or '-' characters. The offending header: %s" % header)
-=======
                 raise RuntimeError("We found a non-alpha numeric, '-', ':' or '_' prefix in the fasta header (UCSC Names option), please modify the first word after the '>' and after the last '.' in every fasta header to only contain alpha-numeric, '_', ':' or '-' characters, or consider using a more lenient option like --checkForAssemblyHub. The offending header: %s" % header)
         if options.checkAssemblyHub:
             if "".join([ i for i in mungedHeader if (str.isalnum(i) or i == '_' or i == '-' or i == ':' or i == ".") ]) != mungedHeader:
                 raise RuntimeError("An invalid character was found in the first word of a fasta header. Acceptable characters for headers in an assembly hub include alphanumeric characters plus '_', '-', ':', and '.'. Please modify your headers to eliminate other characters. The offending header: %s" % header)
->>>>>>> b3954d60
         if mungedHeader in seen:
             raise RuntimeError("We found a duplicated fasta header, the first word of each fasta header should be unique within each genome, as this is a requirement for the output HAL file or any MAF file subsequently created. Please modify the input fasta file. Offending duplicate header: %s" % header)
         seen.add(mungedHeader)
