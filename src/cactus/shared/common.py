--- conflicted
+++ resolved
@@ -19,11 +19,9 @@
 import signal
 import hashlib
 import tempfile
-<<<<<<< HEAD
 import timeit
 import math
-=======
->>>>>>> 9160f455
+
 
 from urllib.parse import urlparse
 from datetime import datetime
