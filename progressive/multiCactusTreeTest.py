#!/usr/bin/env python

#Copyright (C) 2011 by Glenn Hickey
#
#Released under the MIT license, see LICENSE.txt
"""
"""

import unittest
import os
import sys

from sonLib.bioio import TestStatus
from sonLib.bioio import getTempDirectory
from sonLib.bioio import logger
from sonLib.bioio import system

from cactus.progressive.multiCactusTree import MultiCactusTree
from sonLib.nxnewick import NXNewick

class TestCase(unittest.TestCase):
    
    def setUp(self):
        unittest.TestCase.setUp(self)
        self.mcTree1 = None
        self.mcTree1a = None
        self.mcTree2 = None
        self.__generateTrees()
    
    def testSanity(self):
        parser = NXNewick()
        mcTree1 = MultiCactusTree(parser.parseString(self.tree1, addImpliedRoots = False))
        tree1String = NXNewick().writeString(mcTree1)  
        self.assertEqual(tree1String, self.tree1)
        mcTree2 = MultiCactusTree(parser.parseString(self.tree2, addImpliedRoots = False), subtreeSize = 3)
        tree2String = NXNewick().writeString(mcTree2)
        self.assertEqual(tree2String, self.tree2)
        
    def testSubtrees(self):
        roots1 = ["Anc0", "Anc1", "Anc2", "Anc3", "Anc4", "Anc5", "Anc6", "Anc7"]
        roots1a = ["Anc0", "Anc3", "Anc4", "Anc5", "Anc6"]
        roots2 = ["Anc0", "Anc1", "Anc2", "Anc3", "Anc4"]
        
        subTree1_a3 = '(Anc7:0.025291,BABOON:0.044568)Anc3;'
        subTree1a_a0 = '((Anc3:0.11,Anc4:0.260342)Anc1:0.02326,(Anc5:0.087381,Anc6:0.104728)Anc2:0.04)Anc0;'
        subTree2_a3 = '(monkey:100.8593,cat:47.14069)Anc5;'
        
        trueRoots = [roots1, roots1a, roots2]
        trueSubtrees = [subTree1_a3, subTree1a_a0, subTree2_a3]
        trees = [self.mcTree1, self.mcTree1a, self.mcTree2]
        ancs = ["Anc3", "Anc0", "Anc5"]
        
        for i in range(0, 3):
            roots = trees[i].getSubtreeRootNames()
            self.assertEqual(sorted(roots), sorted(trueRoots[i]))
            subtree = trees[i].extractSubTree(ancs[i])
            subtree = NXNewick().writeString(subtree)
            self.assertEqual(subtree, trueSubtrees[i])
    
    def testAddSelf(self):
<<<<<<< HEAD
        trueSelf = '((((((COW:0.06)COW_self:0.06,(PIG:0.06)PIG_self:0.06)Anc2:0.104728)Anc2_self:0.104728,(((CAT:0.07)CAT_self:0.07,(DOG:0.07)DOG_self:0.07)Anc3:0.087381)Anc3_self:0.087381)Anc1:0.04)Anc1_self:0.04,(((((RAT:0.081244)RAT_self:0.081244,(MOUSE:0.072818)MOUSE_self:0.072818)Anc5:0.260342)Anc5_self:0.260342,(((BABOON:0.044568)BABOON_self:0.044568,(((CHIMP:0.009727)CHIMP_self:0.009727,(HUMAN:0.006969)HUMAN_self:0.006969)Anc7:0.025291)Anc7_self:0.025291)Anc6:0.11)Anc6_self:0.11)Anc4:0.02326)Anc4_self:0.02326)Anc0;'
        print NXNewick().writeString(self.mcTree1)
=======
        trueSelf = '((((((((HUMAN:0.006969)HUMAN_self:0.006969,(CHIMP:0.009727)CHIMP_self:0.009727)Anc7:0.025291)Anc7_self:0.025291,(BABOON:0.044568)BABOON_self:0.044568)Anc3:0.11)Anc3_self:0.11,(((MOUSE:0.072818)MOUSE_self:0.072818,(RAT:0.081244)RAT_self:0.081244)Anc4:0.260342)Anc4_self:0.260342)Anc1:0.02326)Anc1_self:0.02326,(((((DOG:0.07)DOG_self:0.07,(CAT:0.07)CAT_self:0.07)Anc5:0.087381)Anc5_self:0.087381,(((PIG:0.06)PIG_self:0.06,(COW:0.06)COW_self:0.06)Anc6:0.104728)Anc6_self:0.104728)Anc2:0.04)Anc2_self:0.04)Anc0;'
>>>>>>> fe99c280
        tree = MultiCactusTree(self.mcTree1)
        tree.nameUnlabeledInternalNodes()
        tree.computeSubtreeRoots()
        tree.addSelfEdges()
        treeString = NXNewick().writeString(tree)
        self.assertEqual(treeString, trueSelf)
<<<<<<< HEAD

=======
    
>>>>>>> fe99c280
    def testAddOutgroup(self):
        trueOg = '((((HUMAN:0.006969,CHIMP:0.009727)Anc7:0.025291,BABOON:0.044568)Anc3:0.11,(MOUSE:0.072818,RAT:0.081244)Anc4:0.260342)Anc1:0.02326,((DOG:0.07,CAT:0.07)Anc5:0.087381,(PIG:0.06,COW:0.06)Anc6:0.104728)Anc2:0.04,outgroup:1.7)Anc0;'
        tree = MultiCactusTree(self.mcTree1)
        tree.nameUnlabeledInternalNodes()
        tree.computeSubtreeRoots()
        tree.addOutgroup("outgroup", 1.7)        
        treeString = NXNewick().writeString(tree)
        self.assertEqual(treeString, trueOg)
<<<<<<< HEAD
        
=======

>>>>>>> fe99c280
        trueLeafOg = "(A:1.1,outgroup:1.1);"
        leafTreeString = "A;"
        parser = NXNewick()
        leafTree = MultiCactusTree(parser.parseString(leafTreeString, addImpliedRoots = False))
        leafTree.nameUnlabeledInternalNodes()
        leafTree.computeSubtreeRoots()
        leafTree.addOutgroup("outgroup", 2.2)
        leafTreeOutString = NXNewick().writeString(leafTree)
<<<<<<< HEAD
        assert leafTreeOutString == trueLeafOg

    def testExtractSpanningTree(self):
        """Tests whether extracting a binary spanning tree works correctly."""
        prevNewick1 = NXNewick().writeString(self.mcTree1)
        # Check a dead-simple spanning tree with 3 closely related leaves.
        spanHCB = self.mcTree1.extractSpanningTree(["HUMAN", "CHIMP", "BABOON"])
        # Check that the existing tree hasn't been modified (OK, a bit
        # silly, but just in case).
        self.assertEqual(NXNewick().writeString(self.mcTree1), prevNewick1)
        # Check the actual spanning tree.
        self.assertEqual(NXNewick().writeString(spanHCB), "((HUMAN:0.006969,CHIMP:0.009727)Anc7:0.025291,BABOON:0.044568)Anc6;")

        # Now test a more complicated tree, where we should remove as
        # many of the ancestors as possible (they will add extra
        # losses for no reason!).
        spanHCC = self.mcTree1.extractSpanningTree(["HUMAN", "CHIMP", "CAT"])
        self.assertEqual(NXNewick().writeString(self.mcTree1), prevNewick1)
        self.assertEqual(NXNewick().writeString(spanHCC), "((HUMAN:0.006969,CHIMP:0.009727)Anc7:0.158551,CAT:0.197381)Anc0;")
=======
        self.assertEqual(leafTreeOutString, trueLeafOg)
>>>>>>> fe99c280

    def __generateTrees(self):
        self.tree1 = '((((HUMAN:0.006969,CHIMP:0.009727):0.025291,BABOON:0.044568):0.11,(MOUSE:0.072818,RAT:0.081244):0.260342):0.02326,((DOG:0.07,CAT:0.07):0.087381,(PIG:0.06,COW:0.06):0.104728):0.04);'
        self.tree2 = '((raccoon:19.19959,bear:6.80041):0.846,((sea_lion:11.997,seal:12.003):7.52973,((monkey:100.8593,cat:47.14069):20.59201,weasel:18.87953):2.0946):3.87382,dog:25.46154);'
        parser = NXNewick()
        self.mcTree1 = MultiCactusTree(parser.parseString(self.tree1, addImpliedRoots = False))
        self.mcTree1a = MultiCactusTree(parser.parseString(self.tree1, addImpliedRoots = False), subtreeSize = 4)
        self.mcTree2 = MultiCactusTree(parser.parseString(self.tree2, addImpliedRoots = False), subtreeSize = 3)
        self.mcTree1.nameUnlabeledInternalNodes()
        self.mcTree1a.nameUnlabeledInternalNodes()
        self.mcTree2.nameUnlabeledInternalNodes()
        self.mcTree1.computeSubtreeRoots()
        self.mcTree1a.computeSubtreeRoots()
        self.mcTree2.computeSubtreeRoots()        
    
def main():
    unittest.main()
    
if __name__ == '__main__':
    main()<|MERGE_RESOLUTION|>--- conflicted
+++ resolved
@@ -58,23 +58,14 @@
             self.assertEqual(subtree, trueSubtrees[i])
     
     def testAddSelf(self):
-<<<<<<< HEAD
-        trueSelf = '((((((COW:0.06)COW_self:0.06,(PIG:0.06)PIG_self:0.06)Anc2:0.104728)Anc2_self:0.104728,(((CAT:0.07)CAT_self:0.07,(DOG:0.07)DOG_self:0.07)Anc3:0.087381)Anc3_self:0.087381)Anc1:0.04)Anc1_self:0.04,(((((RAT:0.081244)RAT_self:0.081244,(MOUSE:0.072818)MOUSE_self:0.072818)Anc5:0.260342)Anc5_self:0.260342,(((BABOON:0.044568)BABOON_self:0.044568,(((CHIMP:0.009727)CHIMP_self:0.009727,(HUMAN:0.006969)HUMAN_self:0.006969)Anc7:0.025291)Anc7_self:0.025291)Anc6:0.11)Anc6_self:0.11)Anc4:0.02326)Anc4_self:0.02326)Anc0;'
-        print NXNewick().writeString(self.mcTree1)
-=======
         trueSelf = '((((((((HUMAN:0.006969)HUMAN_self:0.006969,(CHIMP:0.009727)CHIMP_self:0.009727)Anc7:0.025291)Anc7_self:0.025291,(BABOON:0.044568)BABOON_self:0.044568)Anc3:0.11)Anc3_self:0.11,(((MOUSE:0.072818)MOUSE_self:0.072818,(RAT:0.081244)RAT_self:0.081244)Anc4:0.260342)Anc4_self:0.260342)Anc1:0.02326)Anc1_self:0.02326,(((((DOG:0.07)DOG_self:0.07,(CAT:0.07)CAT_self:0.07)Anc5:0.087381)Anc5_self:0.087381,(((PIG:0.06)PIG_self:0.06,(COW:0.06)COW_self:0.06)Anc6:0.104728)Anc6_self:0.104728)Anc2:0.04)Anc2_self:0.04)Anc0;'
->>>>>>> fe99c280
         tree = MultiCactusTree(self.mcTree1)
         tree.nameUnlabeledInternalNodes()
         tree.computeSubtreeRoots()
         tree.addSelfEdges()
         treeString = NXNewick().writeString(tree)
         self.assertEqual(treeString, trueSelf)
-<<<<<<< HEAD
 
-=======
-    
->>>>>>> fe99c280
     def testAddOutgroup(self):
         trueOg = '((((HUMAN:0.006969,CHIMP:0.009727)Anc7:0.025291,BABOON:0.044568)Anc3:0.11,(MOUSE:0.072818,RAT:0.081244)Anc4:0.260342)Anc1:0.02326,((DOG:0.07,CAT:0.07)Anc5:0.087381,(PIG:0.06,COW:0.06)Anc6:0.104728)Anc2:0.04,outgroup:1.7)Anc0;'
         tree = MultiCactusTree(self.mcTree1)
@@ -83,11 +74,7 @@
         tree.addOutgroup("outgroup", 1.7)        
         treeString = NXNewick().writeString(tree)
         self.assertEqual(treeString, trueOg)
-<<<<<<< HEAD
-        
-=======
 
->>>>>>> fe99c280
         trueLeafOg = "(A:1.1,outgroup:1.1);"
         leafTreeString = "A;"
         parser = NXNewick()
@@ -96,8 +83,7 @@
         leafTree.computeSubtreeRoots()
         leafTree.addOutgroup("outgroup", 2.2)
         leafTreeOutString = NXNewick().writeString(leafTree)
-<<<<<<< HEAD
-        assert leafTreeOutString == trueLeafOg
+        self.assertEqual(leafTreeOutString, trueLeafOg)
 
     def testExtractSpanningTree(self):
         """Tests whether extracting a binary spanning tree works correctly."""
@@ -108,7 +94,7 @@
         # silly, but just in case).
         self.assertEqual(NXNewick().writeString(self.mcTree1), prevNewick1)
         # Check the actual spanning tree.
-        self.assertEqual(NXNewick().writeString(spanHCB), "((HUMAN:0.006969,CHIMP:0.009727)Anc7:0.025291,BABOON:0.044568)Anc6;")
+        self.assertEqual(NXNewick().writeString(spanHCB), "((HUMAN:0.006969,CHIMP:0.009727)Anc7:0.025291,BABOON:0.044568)Anc3;")
 
         # Now test a more complicated tree, where we should remove as
         # many of the ancestors as possible (they will add extra
@@ -116,9 +102,6 @@
         spanHCC = self.mcTree1.extractSpanningTree(["HUMAN", "CHIMP", "CAT"])
         self.assertEqual(NXNewick().writeString(self.mcTree1), prevNewick1)
         self.assertEqual(NXNewick().writeString(spanHCC), "((HUMAN:0.006969,CHIMP:0.009727)Anc7:0.158551,CAT:0.197381)Anc0;")
-=======
-        self.assertEqual(leafTreeOutString, trueLeafOg)
->>>>>>> fe99c280
 
     def __generateTrees(self):
         self.tree1 = '((((HUMAN:0.006969,CHIMP:0.009727):0.025291,BABOON:0.044568):0.11,(MOUSE:0.072818,RAT:0.081244):0.260342):0.02326,((DOG:0.07,CAT:0.07):0.087381,(PIG:0.06,COW:0.06):0.104728):0.04);'
