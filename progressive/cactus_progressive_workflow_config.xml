<cactusWorkflowConfig>
	<preprocessor 
	 	chunkSize="100000000" 
	 	preprocessorString='cactus_addFastaHeaderDots.py TARGET_FILE OUT_FILE --event EVENT_STRING'
	 />
	<setup>
	</setup>
	<caf
		chunkSize="10000000" 
		lastzArguments="--nogapped --hspthresh=3000 --ambiguous=iupac"
		chunksPerJob="1" 
		compressFiles="1" 
		overlapSize="10000" 
		filterByIdentity="0" 
		identityRatio="6" 
		minimumDistance="0.01" 
		minimumSequenceLengthForBlast="100"
		annealingRounds="2 4 16 128" 
		deannealingRounds="1 2 3 4 8 16 32 64" 
		blockTrim="0" 
		minimumTreeCoverage="0.0" 
		trim="5 5 5 5 5 5 5 5 5 5 5 5 0 0 0 0 0 0 0 0 0" 
		minimumBlockDegree="2"
		requiredIngroupFraction="0.0"
		requiredOutgroupFraction="0.0"
		requiredAllFraction="1.0"
		singleCopyIngroup="0"
		singleCopyOutgroup="1"
		maxAdjacencyComponentSizeRatio="10"
	>
		<CactusCafRecursion maxFlowerGroupSize="100000000"/>
		<CactusCafWrapper minFlowerSize="5000" maxFlowerGroupSize="10000000"/>
	</caf>
	<caf
		chunkSize="1000000" 
		lastzArguments="--hspthresh=1800 --ambiguous=iupac"
		chunksPerJob="1" 
		compressFiles="1" 
		overlapSize="10000" 
		filterByIdentity="0" 
		identityRatio="6" 
		minimumDistance="0.01" 
		minimumSequenceLengthForBlast="100"
		annealingRounds="2 4 16 128" 
		deannealingRounds="1 2 3 4 8 16 32 64" 
		blockTrim="0" 
		minimumTreeCoverage="0.0" 
		trim="5 5 5 5 5 5 5 5 5 5 5 5 0 0 0 0 0 0 0 0 0" 
		minimumBlockDegree="2"
		requiredIngroupFraction="1.0"
		requiredOutgroupFraction="0.0"
		requiredAllFraction="0.0"
		singleCopyIngroup="0"
		singleCopyOutgroup="1" 
		maxAdjacencyComponentSizeRatio="10"
	>
		<CactusCafRecursion maxFlowerGroupSize="100000000"/>
		<CactusCafWrapper minFlowerSize="5000" maxFlowerGroupSize="10000000"/>
	</caf>
	<bar
		runBar="1"
		numThreads="5" 
		spanningTrees="10" 
		gapGamma="0.2" 
		useBanding="1" 
		bandingLimit="100000" 
		splitMatrixBiggerThanThis="3000" 
        anchorMatrixBiggerThanThis="500"
        repeatMaskMatrixBiggerThanThis="500"
		diagonalExpansion="20"
		constraintDiagonalTrim="14" 
		minimumBlockDegree="2" 
		alignAmbiguityCharacters="1"
		requiredIngroupFraction="0.0"
		requiredOutgroupFraction="0.0"
		requiredAllFraction="0.67"
	>
		<CactusBarRecursion maxFlowerGroupSize="100000000"/>
		<CactusBarWrapper maxFlowerGroupSize="40000"/>
	</bar>
	<normal 
		iterations="0"
	>
		<CactusNormalRecursion maxFlowerGroupSize="100000000" maxFlowerWrapperGroupSize="10000000"/>
		<CactusNormalWrapper/>
	</normal>
<<<<<<< HEAD
	<avgs
		buildAvgs="0"
=======
	<avg
>>>>>>> ebe40f37
	>
		<CactusAVGRecursion maxFlowerGroupSize="100000000" maxFlowerWrapperGroupSize="10000000"/>
		<CactusAVGWrapper/>
	</avg>
	<reference 
		buildReference="1"
		matchingAlgorithm="blossom5" 
		reference="reference" 
		useSimulatedAnnealing="1" 
		theta="0.000001" 
		maxNumberOfChainsBeforeSwitchingToFast="1000" 
		permutations="5"
	>
		<CactusReferenceRecursion maxFlowerGroupSize="100000000" maxFlowerWrapperGroupSize="10000000"/>
	 	<CactusReferenceWrapper/>
	 	<CactusSetReferenceCoordinatesUpWrapper />
	 	<CactusSetReferenceCoordinatesDownRecursion maxFlowerGroupSize="100000000" maxFlowerWrapperGroupSize="10000000"/>
	 	<CactusSetReferenceCoordinatesDownWrapper/>
	</reference>
	<check 
		runCheck="1"
	>
		<CactusCheckRecursion maxFlowerGroupSize="100000000" maxFlowerWrapperGroupSize="10000000"/>
		<CactusCheckWrapper/>
	</check>
	<hal
		buildHal="1"
		showOnlySubstitutionsWithRespectToReference="0"
		makeMaf="1"
		joinMaf="1"
	>
		<CactusHalGeneratorRecursion maxFlowerGroupSize="10000000"/>
		<CactusHalGeneratorUpWrapper/>
	</hal>
  	<multi_cactus>
		<outgroup 
			strategy="greedy" 
			threshold="0"
		/>
	 	<decomposition 
	 		subtree_size="2" 
	 		self_alignment="false" 
	 		default_internal_node_prefix="Anc"
	 	/>
  	</multi_cactus>
</cactusWorkflowConfig><|MERGE_RESOLUTION|>--- conflicted
+++ resolved
@@ -84,12 +84,8 @@
 		<CactusNormalRecursion maxFlowerGroupSize="100000000" maxFlowerWrapperGroupSize="10000000"/>
 		<CactusNormalWrapper/>
 	</normal>
-<<<<<<< HEAD
-	<avgs
+	<avg
 		buildAvgs="0"
-=======
-	<avg
->>>>>>> ebe40f37
 	>
 		<CactusAVGRecursion maxFlowerGroupSize="100000000" maxFlowerWrapperGroupSize="10000000"/>
 		<CactusAVGWrapper/>
