#!/usr/bin/env python

#Copyright (C) 2011 by Glenn Hickey
#
#Released under the MIT license, see LICENSE.txt
#!/usr/bin/env python

"""Create the multi_cactus xml and directory structure from a workflow template
""" 
import os
import sys
from optparse import OptionParser
import xml.etree.ElementTree as ET
import copy

from cactus.progressive.multiCactusProject import MultiCactusProject
from cactus.progressive.multiCactusTree import MultiCactusTree
from cactus.shared.experimentWrapper import ExperimentWrapper
from cactus.shared.configWrapper import ConfigWrapper
from cactus.progressive.outgroup import GreedyOutgroup, DynamicOutgroup
from sonLib.nxnewick import NXNewick
from cactus.preprocessor.cactus_preprocessor import CactusPreprocessor

def createMCProject(tree, experiment, config, options):
    mcTree = MultiCactusTree(tree, config.getSubtreeSize())
    mcTree.nameUnlabeledInternalNodes(config.getDefaultInternalNodePrefix())
    mcTree.computeSubtreeRoots()
    mcProj = MultiCactusProject()
    mcProj.mcTree = mcTree
    mcProj.inputSequences = experiment.getSequences()[:] 
    mcProj.outputSequenceDir = experiment.getOutputSequenceDir()
    if config.getDoSelfAlignment():
        mcTree.addSelfEdges()
    for name in mcProj.mcTree.getSubtreeRootNames():
        expPath = "%s/%s/%s_experiment.xml" % (options.path, name, name)
        mcProj.expMap[name] = os.path.abspath(expPath)
    alignmentRootId = mcProj.mcTree.getRootId()
    if options.root is not None:
        try:
            alignmentRootId = mcProj.mcTree.getNodeId(options.root)
        except Exception as e:
            raise RuntimeError("Specified root name %s not found in tree" % options.root)
    mcProj.outgroup = None
    if config.getOutgroupStrategy() == 'greedy':
        # use the provided outgroup candidates, or use all outgroups
        # as candidates if none are given
        mcProj.outgroup = GreedyOutgroup()
        mcProj.outgroup.importTree(mcProj.mcTree, alignmentRootId)
        mcProj.outgroup.greedy(threshold=config.getOutgroupThreshold(),
                               candidateSet=options.outgroupNames,
                               candidateChildFrac=config.getOutgroupAncestorQualityFraction(),
                               maxNumOutgroups=config.getMaxNumOutgroups())
    elif config.getOutgroupStrategy() == 'greedyLeaves':
        # use all leaves as outgroups, unless outgroup candidates are given
        mcProj.outgroup = GreedyOutgroup()
        mcProj.outgroup.importTree(mcProj.mcTree, alignmentRootId)
        ogSet = options.outgroupNames
        if ogSet is None:
            ogSet = set([mcProj.mcTree.getName(x) for x in mcProj.mcTree.getLeaves()])
        mcProj.outgroup.greedy(threshold=config.getOutgroupThreshold(),
                               candidateSet=ogSet,
                               candidateChildFrac=2.0,
                               maxNumOutgroups=config.getMaxNumOutgroups())
    elif config.getOutgroupStrategy() == 'greedyPreference':
        # prefer the provided outgroup candidates, if any, but use
        # other nodes as "filler" if we can't find enough.
        mcProj.outgroup = GreedyOutgroup()
        mcProj.outgroup.importTree(mcProj.mcTree, alignmentRootId)
        mcProj.outgroup.greedy(threshold=config.getOutgroupThreshold(),
                               candidateSet=options.outgroupNames,
                               candidateChildFrac=config.getOutgroupAncestorQualityFraction(),
                               maxNumOutgroups=config.getMaxNumOutgroups())
        mcProj.outgroup.greedy(threshold=config.getOutgroupThreshold(),
                               candidateSet=None,
                               candidateChildFrac=config.getOutgroupAncestorQualityFraction(),
                               maxNumOutgroups=config.getMaxNumOutgroups())
    elif config.getOutgroupStrategy() == 'dynamic':
        # dynamic programming algorithm that exactly optimizes probability
        # that base in target node aligns to at least one base in the
        # outgroup set.  Caveats are that it only returns leaves, and
        # the model used for optimization is super naive. Still, it does
        # some things better than greedy approaches such as properly account
        # for phylogenetic redundancy, as well as try to factor assembly
        # size/quality automatically. 
        mcProj.outgroup = DynamicOutgroup()
        mcProj.outgroup.importTree(mcProj.mcTree, mcProj.getInputSequenceMap(), alignmentRootId,
                                   candidateSet=options.outgroupNames)
        mcProj.outgroup.compute(maxNumOutgroups=config.getMaxNumOutgroups())
    elif config.getOutgroupStrategy() != 'none':
        raise RuntimeError("Could not understand outgroup strategy %s" % config.getOutgroupStrategy())

    # if necessary, we reroot the tree at the specified alignment root id.  all leaf genomes
    # that are no longer in the tree, but still used as outgroups, are moved into special fields
    # so that we can remember to, say, get their paths for preprocessing. 
    specifyAlignmentRoot(mcProj, alignmentRootId)
    return mcProj

# it is possible that we start with a much bigger tree than we actually want to align
# (controlled by the --root option in cactus_createMultiCactusProject.py).  We use
# the entire tree when selecting outgroups, but right afterward have no use for
# genomes that are neither outgroups, nor in the alignment.  We especially don't
# want to waste time preprocessing them.  This function, reroots the tree at the
# alignment root then tacks on all the outgroups from ooutside the new tree
# (which must be leaves) as children of the root
def specifyAlignmentRoot(mcProj, alignmentRootId):
    # ugly hack to keep track of external outgroups for root experiment (yuck)
    mcProj.externalOutgroupNames = set()
    # nothing to do
    if alignmentRootId == mcProj.mcTree.getRootId():
        return
    
    # dig out every outgroup
    outGroupNames = set()
    if mcProj.outgroup is not None:
        for event, ogNameDistList in mcProj.outgroup.ogMap.items():
            for og, dist in ogNameDistList:
                outGroupNames.add(og)

    # i don't like this but we have to assume here that the sequences are
    # written in postorder (as in experiments)
    allLeafMap = dict()
    idx = 0
    for node in mcProj.mcTree.postOrderTraversal():
        if mcProj.mcTree.isLeaf(node) is True:
            allLeafMap[mcProj.mcTree.getName(node)] = mcProj.inputSequences[idx]
            idx += 1

    # find outgroups we want to extract
    keptNodes = set([x for x in mcProj.mcTree.postOrderTraversal(alignmentRootId)])
    deadNodes = []
    extractOutgroupMap = dict()
    for node in mcProj.mcTree.postOrderTraversal():
        if node not in keptNodes:
            deadNodes.append(node)
            name = mcProj.mcTree.getName(node)
            if name in outGroupNames:
                assert name in allLeafMap
                extractOutgroupMap[name] = allLeafMap[name]
                mcProj.externalOutgroupNames.add(name)

    # reroot the tree!
    oldParent = mcProj.mcTree.getParent(alignmentRootId)
    mcProj.mcTree.reroot(alignmentRootId)

    # add the outgroups to the tree (and sequence map)
    # computing distance to new root for each one
    for ogName, ogPath in extractOutgroupMap.items():
        ogId = mcProj.mcTree.getNodeId(ogName)
        dist = 0.
        x = ogId
        while mcProj.mcTree.hasParent(x):
            d = mcProj.mcTree.getWeight(mcProj.mcTree.getParent(x), x)
            if d is None:
                dist = None
                break
            else:
                dist += d
            x = mcProj.mcTree.getParent(x)
        mcProj.mcTree.addOutgroup(ogName, dist)
        allLeafMap[ogName] = ogPath

    # remove any experiment directories that have become invalid
    for event in mcProj.expMap.keys():
        if mcProj.mcTree.getNodeId(event) in deadNodes:
            del mcProj.expMap[event]
            
    # flush out all unused nodes, and set the new root
    for node in deadNodes:
        assert mcProj.mcTree.hasParent(node)
        mcProj.mcTree.removeEdge(mcProj.mcTree.getParent(node), node)
    from sonLib.nxnewick import NXNewick

    # reset input sequences to only contain genomes in tree (making sure to
    # keep in postorder)
    mcProj.inputSequences = []
    for node in mcProj.mcTree.postOrderTraversal():
        if mcProj.mcTree.isLeaf(node):
            mcProj.inputSequences.append(allLeafMap[mcProj.mcTree.getName(node)])


# go through the tree (located in the template experimet)
# and make sure event names are unique up unitil first dot
def cleanEventTree(experiment):
    tree = MultiCactusTree(experiment.getTree())
    tree.nameUnlabeledInternalNodes()
    for node in tree.breadthFirstTraversal():
        if tree.hasName(node):
            name = tree.getName(node)
            if '.' in name:
                newName = name.replace('.', '_')
                sys.stderr.write('WARNING renaming event %s to %s\n' %(name, newName))
                tree.setName(node, newName)
                name = newName
            parent = tree.getParent(node)
            if parent is not None:
                weight = tree.getWeight(parent, node)
                if weight is None:
                    raise RuntimeError('Missing branch length in species_tree tree')
    redoPrefix = True
    newSuffix = 0
    while redoPrefix is True:
        redoPrefix = False
        for node1 in tree.breadthFirstTraversal():
            name1 = tree.getName(node1)
            for node2 in tree.breadthFirstTraversal():
                name2 = tree.getName(node2)
                if node1 != node2 and name1 == name2:
                    newName = "%s%i" % (name2, newSuffix)
                    newSuffix += 1
                    tree.setName(node2, newName)
                    sys.stderr.write('WARNING renaming event %s to %s\n' % (
                        name2, newName))
                    redoPrefix = True

    experiment.xmlRoot.attrib["species_tree"] = NXNewick().writeString(tree)
    experiment.seqMap = experiment.buildSequenceMap()

# Make the subdirs for each subproblem:  name/ and name/name_DB
# and write the experiment files
# and copy over a config with updated reference field
def createFileStructure(mcProj, expTemplate, configTemplate, options):
    if not os.path.exists(options.path):
        os.makedirs(options.path)
    mcProj.writeXML(os.path.join(options.path, "%s_project.xml" % options.name))
    seqMap = expTemplate.seqMap
    portOffset = 0
    for name, expPath in mcProj.expMap.items():
        path = os.path.join(options.path, name)
        seqMap[name] = os.path.join(path, name + '.fa')
    for name, expPath in mcProj.expMap.items():
        path = os.path.join(options.path, name)
<<<<<<< HEAD
        children = mcProj.mcTree.getChildNames(name)
=======
        subtree = mcProj.mcTree.extractSubTree(name)
        # hack the outgroups back out of the root (yuck)
        if name == mcProj.mcTree.getRootName():
            for rootChild in subtree.getChildren(subtree.getRootId()):
                if subtree.getName(rootChild) in mcProj.externalOutgroupNames:
                    subtree.removeEdge(subtree.getRootId(), rootChild)
>>>>>>> f573e5cc
        exp = copy.deepcopy(expTemplate)

        # Get outgroups
        outgroups = []
        if configTemplate.getOutgroupStrategy() != 'none' \
        and name in mcProj.outgroup.ogMap \
        and name != mcProj.mcTree.getRootName():
            for og, ogDist in mcProj.outgroup.ogMap[name]:
                if og in seqMap:
                    ogPath = seqMap[og]
                else:
                    ogPath = os.path.join(options.path, og)
                    ogPath = os.path.join(ogPath, refFileName(og))
                    seqMap[og] = ogPath
                outgroups += [og]
        if name == mcProj.mcTree.getRootName() \
        and options.rootOutgroupPaths is not None:
            exp.xmlRoot.attrib["outgroup_events"] = " ".join([ogName for (ogName, _) in mcProj.outgroup.ogMap[name]])
            outgroups = None
            assert len(children) > 0
            subtree = mcProj.mcTree.extractSpanningTree(children)
        else:
            # Get subtree connecting children + outgroups
            assert len(children) > 0
            subtree = mcProj.mcTree.extractSpanningTree(children + outgroups)
        dbBase = path
        if expTemplate.getDbDir() is not None:
            dbBase = os.path.abspath(expTemplate.getDbDir())
        exp.setDbDir(os.path.join(dbBase, name, "%s_DB" % name))
        if expTemplate.getDbType() == "kyoto_tycoon" and \
            os.path.splitext(name)[1] != ".kch":
            exp.setDbName("%s.kch" % name)
        else:
            exp.setDbName(name)
        if expTemplate.getDbType() == "kyoto_tycoon":
            exp.setDbPort(expTemplate.getDbPort() + portOffset)
            portOffset += 1
            host = expTemplate.getDbHost()
            if host is not None:
                exp.setDbHost(host)
        exp.setReferencePath(os.path.join(path, name + '.fa'))
        if configTemplate.getBuildHal() == True:
            exp.setHALPath(os.path.join(path, "%s_hal.c2h" % name))
        if configTemplate.getBuildFasta() == True:
            exp.setHALFastaPath(os.path.join(path, "%s_hal.fa" % name))
        exp.updateTree(subtree, seqMap, outgroups)
        exp.setConfigPath(os.path.join(path, "%s_config.xml" % name))
<<<<<<< HEAD
        os.makedirs(exp.getDbDir())
=======
        if configTemplate.getOutgroupStrategy() != 'none' \
        and name in mcProj.outgroup.ogMap:
            for og, ogDist in mcProj.outgroup.ogMap[name]:
                if og in expTemplate.seqMap:
                    ogPath = expTemplate.seqMap[og]
                else:
                    ogPath = os.path.join(options.path, og)
                    ogPath = os.path.join(ogPath, refFileName(og))
                exp.addOutgroupSequence(og, ogDist, ogPath)
        elif name == mcProj.mcTree.getRootName() \
        and options.rootOutgroupPaths is not None:
            exp.xmlRoot.attrib["outgroup_events"] = " ".join([ogName for (ogName, _) in mcProj.outgroup.ogMap[name]])
        if not os.path.exists(exp.getDbDir()):
            os.makedirs(exp.getDbDir())
>>>>>>> f573e5cc
        if not os.path.exists(path):
            os.makedirs(path)
        exp.writeXML(expPath)
        config = ConfigWrapper(copy.deepcopy(configTemplate.xmlRoot))
        config.setReferenceName(name)
        config.verifyMinBlockDegree(exp)
        config.writeXML(exp.getConfigPath())
        
def checkInputSequencePaths(exp):
    for event, seq in exp.seqMap.items():
        if not os.path.exists(seq):
            sys.stderr.write("WARNING: sequence path %s does not exist\n" % seq)
        elif os.path.isdir(seq):
            contents = os.listdir(seq)
            size = 0
            for i in contents:
                if i[0] != '.':
                    size += 1
            if size == 0:
                sys.stderr.write("WARNING: sequence path %s is an empty directory\n" % seq)
            
def main():
    usage = "usage: %prog [options] <experiment> <output project path>"
    description = "Setup a multi-cactus project using an experiment xml as template"
    parser = OptionParser(usage=usage, description=description)
    parser.add_option("--fixNames", dest="fixNames",  default = "True", 
                      help="try to make sequence and event names MAF-compliant [default=true]")
    parser.add_option("--outgroupNames", dest="outgroupNames",  default = None, 
                      help="comma-separated names of high quality assemblies to use as outgroups [default=everything]")
    parser.add_option("--rootOutgroupPaths", dest="rootOutgroupPaths", type=str,
                      help="comma-separated root outgroup paths (other root outgroup options " +
                      "must be given as well)", default=None)
    parser.add_option("--rootOutgroupDists", dest="rootOutgroupDists", type=str,
                      help="comma-separated root outgroup distances (other root outgroup " +
                      "options must be given as well", default=None)
    parser.add_option("--root", dest="root", type=str,
                      help="name of alignment root (must be labeled ancestral node in tree in input experiment).  Useful "
                      "for allowing the tree to contain nodes that won't be in the alignment but can still be used for "
                      "outgroups.  NOTE: ADDED TO REPLACE --rootOutgroupPaths and --rootOutgroupDists.",
                      default=None)
    parser.add_option("--overwrite", action="store_true", help="Overwrite existing experiment files", default=False)

    options, args = parser.parse_args()
    
    if len(args) != 2:
        parser.print_help()
        raise RuntimeError("Wrong number of arguments")

    options.expFile = args[0]    
    options.path = os.path.abspath(args[1])
    options.name = os.path.basename(options.path)
    options.fixNames = not options.fixNames.lower() == "false"

    if (options.rootOutgroupDists is not None) \
    ^ (options.rootOutgroupPaths is not None):
        parser.error("--rootOutgroupDists and --rootOutgroupPaths must be " +
                         "provided together")

    if options.rootOutgroupDists is not None and len(options.rootOutgroupDists.split(",")) != len(options.rootOutgroupPaths.split(",")):
        parser.error("root outgroup options must have the same number of entries")

    if (os.path.isdir(options.path) and not options.overwrite) or os.path.isfile(options.path):
        raise RuntimeError("Output project path %s exists\n" % options.path)
    
    expTemplate = ExperimentWrapper(ET.parse(options.expFile).getroot())
    configPath = expTemplate.getConfigPath()
    confTemplate = ConfigWrapper(ET.parse(configPath).getroot())
    if options.fixNames:
        cleanEventTree(expTemplate)
    checkInputSequencePaths(expTemplate)
    tree = expTemplate.getTree()

    # Check that the tree is sensible (root has at least 1 child)
    if len(tree.getChildren(tree.getRootId())) == 0:
        raise RuntimeError("Input species tree has only one node.")

    if options.outgroupNames is not None:
        projNames = set([tree.getName(x) for x in tree.getLeaves()])
        options.outgroupNames = set(options.outgroupNames.split(","))
        for outgroupName in options.outgroupNames:
            if outgroupName not in projNames:
                raise RuntimeError("Specified outgroup %s not found in tree" % outgroupName)
    mcProj = createMCProject(tree, expTemplate, confTemplate, options)
    #Replace the sequences with output sequences
    expTemplate.updateTree(mcProj.mcTree, expTemplate.buildSequenceMap())
    expTemplate.setSequences(CactusPreprocessor.getOutputSequenceFiles(mcProj.inputSequences, expTemplate.getOutputSequenceDir()))
    if options.rootOutgroupPaths is not None:
        # hacky -- add the root outgroup to the tree after everything
        # else.  This ends up being ugly, but avoids running into
        # problems with assumptions about tree structure
        #
        # [this hack is hopefully made redundant by the --root option]
        #
        options.rootOutgroupPaths = [os.path.abspath(path) for path in options.rootOutgroupPaths.split(",")]
        options.rootOutgroupDists = [float(i) for i in options.rootOutgroupDists.split(",")]
        mcProj.inputSequences.extend(options.rootOutgroupPaths)
        # replace the root outgroup sequence by post-processed output
        for i, (outgroupPath, outgroupDist) in enumerate(zip(options.rootOutgroupPaths, options.rootOutgroupDists)):
            outgroupPath = CactusPreprocessor.getOutputSequenceFiles(expTemplate.getSequences() + options.rootOutgroupPaths[:i+1], expTemplate.getOutputSequenceDir())[-1]
            rootOutgroupName = "rootOutgroup%d" % i
            expTemplate.seqMap[rootOutgroupName] = outgroupPath
            # Add to tree
            mcProj.mcTree.addOutgroup(rootOutgroupName, outgroupDist)
            mcProj.mcTree.computeSubtreeRoots()
            if mcProj.mcTree.getRootName() not in mcProj.outgroup.ogMap:
                # initialize ogMap entry
                mcProj.outgroup.ogMap[mcProj.mcTree.getRootName()] = []
            mcProj.outgroup.ogMap[mcProj.mcTree.getRootName()].append((rootOutgroupName, outgroupDist))
    #Now do the file tree creation
    createFileStructure(mcProj, expTemplate, confTemplate, options)
   # mcProj.check()
    return 0
    

if __name__ == '__main__':    
    main()<|MERGE_RESOLUTION|>--- conflicted
+++ resolved
@@ -229,16 +229,7 @@
         seqMap[name] = os.path.join(path, name + '.fa')
     for name, expPath in mcProj.expMap.items():
         path = os.path.join(options.path, name)
-<<<<<<< HEAD
         children = mcProj.mcTree.getChildNames(name)
-=======
-        subtree = mcProj.mcTree.extractSubTree(name)
-        # hack the outgroups back out of the root (yuck)
-        if name == mcProj.mcTree.getRootName():
-            for rootChild in subtree.getChildren(subtree.getRootId()):
-                if subtree.getName(rootChild) in mcProj.externalOutgroupNames:
-                    subtree.removeEdge(subtree.getRootId(), rootChild)
->>>>>>> f573e5cc
         exp = copy.deepcopy(expTemplate)
 
         # Get outgroups
@@ -254,12 +245,12 @@
                     ogPath = os.path.join(ogPath, refFileName(og))
                     seqMap[og] = ogPath
                 outgroups += [og]
-        if name == mcProj.mcTree.getRootName() \
-        and options.rootOutgroupPaths is not None:
+        if name == mcProj.mcTree.getRootName():
             exp.xmlRoot.attrib["outgroup_events"] = " ".join([ogName for (ogName, _) in mcProj.outgroup.ogMap[name]])
-            outgroups = None
+            outgroups = [ogName for (ogName, _) in mcProj.outgroup.ogMap[name]]
             assert len(children) > 0
-            subtree = mcProj.mcTree.extractSpanningTree(children)
+            print outgroups
+            subtree = mcProj.mcTree.extractSpanningTree(children + outgroups)
         else:
             # Get subtree connecting children + outgroups
             assert len(children) > 0
@@ -286,24 +277,6 @@
             exp.setHALFastaPath(os.path.join(path, "%s_hal.fa" % name))
         exp.updateTree(subtree, seqMap, outgroups)
         exp.setConfigPath(os.path.join(path, "%s_config.xml" % name))
-<<<<<<< HEAD
-        os.makedirs(exp.getDbDir())
-=======
-        if configTemplate.getOutgroupStrategy() != 'none' \
-        and name in mcProj.outgroup.ogMap:
-            for og, ogDist in mcProj.outgroup.ogMap[name]:
-                if og in expTemplate.seqMap:
-                    ogPath = expTemplate.seqMap[og]
-                else:
-                    ogPath = os.path.join(options.path, og)
-                    ogPath = os.path.join(ogPath, refFileName(og))
-                exp.addOutgroupSequence(og, ogDist, ogPath)
-        elif name == mcProj.mcTree.getRootName() \
-        and options.rootOutgroupPaths is not None:
-            exp.xmlRoot.attrib["outgroup_events"] = " ".join([ogName for (ogName, _) in mcProj.outgroup.ogMap[name]])
-        if not os.path.exists(exp.getDbDir()):
-            os.makedirs(exp.getDbDir())
->>>>>>> f573e5cc
         if not os.path.exists(path):
             os.makedirs(path)
         exp.writeXML(expPath)
